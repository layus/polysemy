--- conflicted
+++ resolved
@@ -11,17 +11,10 @@
   , run
   , runM
   , raise
-<<<<<<< HEAD
-  , Lift ()
+  , Lift (..)
   , usingSem
   , liftSem
   , hoistSem
-=======
-  , Lift (..)
-  , usingSemantic
-  , liftSemantic
-  , hoistSemantic
->>>>>>> 071b5dd3
   , (.@)
   , (.@@)
   ) where
@@ -70,11 +63,7 @@
 -- monomorphic representation of the @r@ parameter.
 --
 -- After all of your effects are handled, you'll be left with either
-<<<<<<< HEAD
--- a @'Sem' '[] a@ or a @'Sem' ('Lift' m) a@ value, which can be
-=======
--- a @'Semantic' '[] a@ or a @'Semantic' '[ 'Lift' m ] a@ value, which can be
->>>>>>> 071b5dd3
+-- a @'Sem' '[] a@ or a @'Sem' '[ 'Lift' m ] a@ value, which can be
 -- consumed respectively by 'run' and 'runM'.
 --
 -- ==== Examples
@@ -181,15 +170,11 @@
   {-# INLINE (<|>) #-}
 
 
-<<<<<<< HEAD
-instance (Member (Lift IO) r) => MonadIO (Sem r) where
-=======
 ------------------------------------------------------------------------------
 -- | This instance will only lift 'IO' actions. If you want to lift into some
 -- other 'MonadIO' type, use this instance, and handle it via the
 -- 'Polysemy.IO.runIO' interpretation.
-instance (Member (Lift IO) r) => MonadIO (Semantic r) where
->>>>>>> 071b5dd3
+instance (Member (Lift IO) r) => MonadIO (Sem r) where
   liftIO = sendM
   {-# INLINE liftIO #-}
 
